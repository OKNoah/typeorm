import {EntityMetadata} from "../metadata/EntityMetadata";
import {ColumnMetadata} from "../metadata/ColumnMetadata";
import {IndexMetadata} from "../metadata/IndexMetadata";
import {RelationMetadata} from "../metadata/RelationMetadata";
import {EmbeddedMetadata} from "../metadata/EmbeddedMetadata";
import {MetadataArgsStorage} from "../metadata-args/MetadataArgsStorage";
import {EmbeddedMetadataArgs} from "../metadata-args/EmbeddedMetadataArgs";
import {RelationIdMetadata} from "../metadata/RelationIdMetadata";
import {RelationCountMetadata} from "../metadata/RelationCountMetadata";
import {MetadataUtils} from "./MetadataUtils";
import {TableMetadataArgs} from "../metadata-args/TableMetadataArgs";
import {JunctionEntityMetadataBuilder} from "./JunctionEntityMetadataBuilder";
import {ClosureJunctionEntityMetadataBuilder} from "./ClosureJunctionEntityMetadataBuilder";
import {RelationJoinColumnBuilder} from "./RelationJoinColumnBuilder";
import {Connection} from "../connection/Connection";
import {EntityListenerMetadata} from "../metadata/EntityListenerMetadata";
import {ColumnOptions} from "../decorator/options/ColumnOptions";
import {ForeignKeyMetadata} from "../metadata/ForeignKeyMetadata";
import {LazyRelationsWrapper} from "../lazy-loading/LazyRelationsWrapper";
import {UniqueMetadata} from "../metadata/UniqueMetadata";

/**
 * Builds EntityMetadata objects and all its sub-metadatas.
 */
export class EntityMetadataBuilder {

    // -------------------------------------------------------------------------
    // Protected Properties
    // -------------------------------------------------------------------------

    /**
     * Used to build entity metadatas of the junction entities.
     */
    protected junctionEntityMetadataBuilder: JunctionEntityMetadataBuilder;

    /**
     * Used to build entity metadatas of the closure junction entities.
     */
    protected closureJunctionEntityMetadataBuilder: ClosureJunctionEntityMetadataBuilder;

    /**
     * Used to build join columns of the relations.
     */
    protected relationJoinColumnBuilder: RelationJoinColumnBuilder;

    // -------------------------------------------------------------------------
    // Constructor
    // -------------------------------------------------------------------------

    constructor(private connection: Connection,
                private metadataArgsStorage: MetadataArgsStorage) {

        this.junctionEntityMetadataBuilder = new JunctionEntityMetadataBuilder(connection);
        this.closureJunctionEntityMetadataBuilder = new ClosureJunctionEntityMetadataBuilder(connection);
        this.relationJoinColumnBuilder = new RelationJoinColumnBuilder(connection);
    }

    // -------------------------------------------------------------------------
    // Public Methods
    // -------------------------------------------------------------------------

    /**
     * Builds a complete entity metadatas for the given entity classes.
     */
    build(entityClasses?: Function[]): EntityMetadata[] {

        // if entity classes to filter entities by are given then do filtering, otherwise use all
        const allTables = entityClasses ? this.metadataArgsStorage.filterTables(entityClasses) : this.metadataArgsStorage.tables;

        // filter out table metadata args for those we really create entity metadatas and tables in the db
        const realTables = allTables.filter(table => table.type === "regular" || table.type === "closure" || table.type === "class-table-child" || table.type === "single-table-child");

        // create entity metadatas for a user defined entities (marked with @Entity decorator or loaded from entity schemas)
        const entityMetadatas = realTables.map(tableArgs => this.createEntityMetadata(tableArgs));

        // calculate entity metadata computed properties and all its sub-metadatas
        entityMetadatas.forEach(entityMetadata => this.computeEntityMetadata(entityMetadata));

        // calculate entity metadata's inverse properties
        entityMetadatas.forEach(entityMetadata => this.computeInverseProperties(entityMetadata, entityMetadatas));

        // go through all entity metadatas and create foreign keys / junction entity metadatas for their relations
        entityMetadatas
            .filter(entityMetadata => entityMetadata.tableType !== "single-table-child")
            .forEach(entityMetadata => {

                // create entity's relations join columns (for many-to-one and one-to-one owner)
                entityMetadata.relations.filter(relation => relation.isOneToOne || relation.isManyToOne).forEach(relation => {
                    const joinColumns = this.metadataArgsStorage.filterJoinColumns(relation.target, relation.propertyName);
                    const foreignKey = this.relationJoinColumnBuilder.build(joinColumns, relation); // create a foreign key based on its metadata args
                    if (foreignKey) {
                        relation.registerForeignKeys(foreignKey); // push it to the relation and thus register there a join column
                        entityMetadata.foreignKeys.push(foreignKey);
                    }
                });

                // create junction entity metadatas for entity many-to-many relations
                entityMetadata.relations.filter(relation => relation.isManyToMany).forEach(relation => {
                    const joinTable = this.metadataArgsStorage.findJoinTable(relation.target, relation.propertyName);
                    if (!joinTable) return; // no join table set - no need to do anything (it means this is many-to-many inverse side)

                    // here we create a junction entity metadata for a new junction table of many-to-many relation
                    const junctionEntityMetadata = this.junctionEntityMetadataBuilder.build(relation, joinTable);
                    relation.registerForeignKeys(...junctionEntityMetadata.foreignKeys);
                    relation.registerJunctionEntityMetadata(junctionEntityMetadata);

                    // compute new entity metadata properties and push it to entity metadatas pool
                    this.computeEntityMetadata(junctionEntityMetadata);
                    this.computeInverseProperties(junctionEntityMetadata, entityMetadatas);
                    entityMetadatas.push(junctionEntityMetadata);
                });

                // update entity metadata depend properties
                entityMetadata.relationsWithJoinColumns = entityMetadata.relations.filter(relation => relation.isWithJoinColumn);
                entityMetadata.hasNonNullableRelations = entityMetadata.relationsWithJoinColumns.some(relation => !relation.isNullable || relation.isPrimary);
        });

        // generate closure junction tables for all closure tables
        entityMetadatas
            .filter(metadata => metadata.isClosure)
            .forEach(entityMetadata => {
                const closureJunctionEntityMetadata = this.closureJunctionEntityMetadataBuilder.build(entityMetadata);
                entityMetadata.closureJunctionTable = closureJunctionEntityMetadata;
                this.computeEntityMetadata(closureJunctionEntityMetadata);
                this.computeInverseProperties(closureJunctionEntityMetadata, entityMetadatas);
                entityMetadatas.push(closureJunctionEntityMetadata);
            });

        // after all metadatas created we set parent entity metadata for class-table inheritance
        entityMetadatas
            .filter(metadata => metadata.tableType === "single-table-child" || metadata.tableType === "class-table-child")
            .forEach(entityMetadata => {
                const inheritanceTree: any[] = entityMetadata.target instanceof Function
                    ? MetadataUtils.getInheritanceTree(entityMetadata.target)
                    : [entityMetadata.target];

                const parentMetadata = entityMetadatas.find(metadata => {
                    return inheritanceTree.find(inheritance => inheritance === metadata.target) && (metadata.inheritanceType === "single-table" || metadata.inheritanceType === "class-table");
                });

                if (parentMetadata) {
                    entityMetadata.parentEntityMetadata = parentMetadata;
                    if (parentMetadata.inheritanceType === "single-table")
                        entityMetadata.tableName = parentMetadata.tableName;
                }
            });

        // after all metadatas created we set child entity metadatas for class-table inheritance
        entityMetadatas.forEach(metadata => {
            metadata.childEntityMetadatas = entityMetadatas.filter(childMetadata => {
                return metadata.target instanceof Function
                    && childMetadata.target instanceof Function
                    && MetadataUtils.isInherited(childMetadata.target, metadata.target);
            });
        });

        // generate keys for tables with single-table inheritance
        entityMetadatas
            .filter(metadata => metadata.inheritanceType === "single-table" && metadata.discriminatorColumn)
            .forEach(entityMetadata => this.createKeysForTableInheritance(entityMetadata));

        // build all indices (need to do it after relations and their join columns are built)
        entityMetadatas.forEach(entityMetadata => {
            entityMetadata.indices.forEach(index => index.build(this.connection.namingStrategy));
        });

        // build all unique constraints (need to do it after relations and their join columns are built)
        entityMetadatas.forEach(entityMetadata => {
            entityMetadata.uniques.forEach(unique => unique.build(this.connection.namingStrategy));
        });

        entityMetadatas
            .filter(metadata => !!metadata.parentEntityMetadata && metadata.tableType === "class-table-child")
            .forEach(metadata => {
                const parentPrimaryColumns = metadata.parentEntityMetadata.primaryColumns;
                const parentRelationColumns = parentPrimaryColumns.map(parentPrimaryColumn => {
                    const columnName = this.connection.namingStrategy.classTableInheritanceParentColumnName(metadata.parentEntityMetadata.tableName, parentPrimaryColumn.propertyPath);
                    const column = new ColumnMetadata({
                        connection: this.connection,
                        entityMetadata: metadata,
                        referencedColumn: parentPrimaryColumn,
                        args: {
                            target: metadata.target,
                            propertyName: columnName,
                            mode: "parentId",
                            options: <ColumnOptions> {
                                name: columnName,
                                type: parentPrimaryColumn.type,
                                unique: false,
                                nullable: false,
                                primary: true
                            }
                        }
                    });
                    metadata.registerColumn(column);
                    column.build(this.connection);
                    return column;
                });

                metadata.foreignKeys = [
                    new ForeignKeyMetadata({
                        entityMetadata: metadata,
                        referencedEntityMetadata: metadata.parentEntityMetadata,
                        namingStrategy: this.connection.namingStrategy,
                        columns: parentRelationColumns,
                        referencedColumns: parentPrimaryColumns,
                        onDelete: "CASCADE"
                    })
                ];
            });

        // add lazy initializer for entity relations
        entityMetadatas
            .filter(metadata => metadata.target instanceof Function)
            .forEach(entityMetadata => {
                entityMetadata.relations
                    .filter(relation => relation.isLazy)
                    .forEach(relation => {
                        const lazyRelationsWrapper = new LazyRelationsWrapper(this.connection);
                        lazyRelationsWrapper.wrap((entityMetadata.target as Function).prototype, relation);
                    });
            });

        entityMetadatas.forEach(entityMetadata => {
            entityMetadata.columns.forEach(column => {
                // const target = column.embeddedMetadata ? column.embeddedMetadata.type : column.target;
                const generated = this.metadataArgsStorage.findGenerated(column.target, column.propertyName);
                if (generated) {
                    column.isGenerated = true;
                    column.generationStrategy = generated.strategy;
                    column.type = generated.strategy === "increment" ? (column.type || Number) : "uuid";
                    column.build(this.connection);
                    this.computeEntityMetadata(entityMetadata);
                }
            });

        });

        return entityMetadatas;
    }

    // -------------------------------------------------------------------------
    // Protected Methods
    // -------------------------------------------------------------------------

    /**
     * Creates entity metadata from the given table args.
     * Creates column, relation, etc. metadatas for everything this entity metadata owns.
     */
    protected createEntityMetadata(tableArgs: TableMetadataArgs): EntityMetadata {

        // we take all "inheritance tree" from a target entity to collect all stored metadata args
        // (by decorators or inside entity schemas). For example for target Post < ContentModel < Unit
        // it will be an array of [Post, ContentModel, Unit] and we can then get all metadata args of those classes
        const inheritanceTree: any[] = tableArgs.target instanceof Function
            ? MetadataUtils.getInheritanceTree(tableArgs.target)
            : [tableArgs.target]; // todo: implement later here inheritance for string-targets

        // if single table inheritance used, we need to copy all children columns in to parent table
        let singleTableChildrenTargets: any[];
        if (tableArgs.type === "single-table-child") {
            singleTableChildrenTargets = this.metadataArgsStorage
                .filterSingleTableChildren(tableArgs.target)
                .map(args => args.target)
                .filter(target => target instanceof Function);

            inheritanceTree.push(...singleTableChildrenTargets);

        } else if (tableArgs.type === "class-table-child") {
            inheritanceTree.forEach(inheritanceTreeItem => {
                const isParent = !!this.metadataArgsStorage.inheritances.find(i => i.target === inheritanceTreeItem);
                if (isParent)
                    inheritanceTree.splice(inheritanceTree.indexOf(inheritanceTreeItem), 1);
            });
        }

        const entityMetadata = new EntityMetadata({
            connection: this.connection,
            args: tableArgs
        });

        const inheritanceType = this.metadataArgsStorage.findInheritanceType(tableArgs.target);
        entityMetadata.inheritanceType = inheritanceType ? inheritanceType.type : undefined;

        const discriminatorValue = this.metadataArgsStorage.findDiscriminatorValue(tableArgs.target);
        entityMetadata.discriminatorValue = discriminatorValue ? discriminatorValue.value : (tableArgs.target as any).name; // todo: pass this to naming strategy to generate a name

        entityMetadata.embeddeds = this.createEmbeddedsRecursively(entityMetadata, this.metadataArgsStorage.filterEmbeddeds(inheritanceTree));
        entityMetadata.ownColumns = this.metadataArgsStorage
            .filterColumns(inheritanceTree)
            .map(args => {
                const column = new ColumnMetadata({ connection: this.connection, entityMetadata, args });
                // console.log(column.propertyName);
                // if single table inheritance used, we need to mark all inherit table columns as nullable
                if (singleTableChildrenTargets && singleTableChildrenTargets.indexOf(args.target) !== -1)
                    column.isNullable = true;
                return column;
            });

        entityMetadata.ownRelations = this.metadataArgsStorage.filterRelations(inheritanceTree).map(args => {
            return new RelationMetadata({ entityMetadata, args });
        });
        entityMetadata.relationIds = this.metadataArgsStorage.filterRelationIds(inheritanceTree).map(args => {
            return new RelationIdMetadata({ entityMetadata, args });
        });
        entityMetadata.relationCounts = this.metadataArgsStorage.filterRelationCounts(inheritanceTree).map(args => {
            return new RelationCountMetadata({ entityMetadata, args });
        });
        entityMetadata.ownIndices = this.metadataArgsStorage.filterIndices(inheritanceTree).map(args => {
            return new IndexMetadata({ entityMetadata, args });
        });
<<<<<<< HEAD
        entityMetadata.ownListeners = this.metadataArgsStorage.filterListeners(inheritanceTree).map(args => {
            return new EntityListenerMetadata({ entityMetadata: entityMetadata, args: args });
=======
        entityMetadata.uniques = this.metadataArgsStorage.filterUniques(inheritanceTree).map(args => {
            return new UniqueMetadata({ entityMetadata, args });
        });
        entityMetadata.listeners = this.metadataArgsStorage.filterListeners(inheritanceTree).map(args => {
            return new EntityListenerMetadata(args);
>>>>>>> b3e35688
        });
        return entityMetadata;
    }

    /**
     * Creates from the given embedded metadata args real embedded metadatas with its columns and relations,
     * and does the same for all its sub-embeddeds (goes recursively).
     */
    protected createEmbeddedsRecursively(entityMetadata: EntityMetadata, embeddedArgs: EmbeddedMetadataArgs[]): EmbeddedMetadata[] {
        return embeddedArgs.map(embeddedArgs => {
            const embeddedMetadata = new EmbeddedMetadata({ entityMetadata: entityMetadata, args: embeddedArgs });
            const targets = MetadataUtils.getInheritanceTree(embeddedMetadata.type);

            embeddedMetadata.columns = this.metadataArgsStorage.filterColumns(targets).map(args => {
                return new ColumnMetadata({ connection: this.connection, entityMetadata, embeddedMetadata, args});
            });
            embeddedMetadata.relations = this.metadataArgsStorage.filterRelations(targets).map(args => {
                return new RelationMetadata({ entityMetadata, embeddedMetadata, args });
            });
            embeddedMetadata.listeners = this.metadataArgsStorage.filterListeners(targets).map(args => {
                return new EntityListenerMetadata({ entityMetadata, embeddedMetadata, args });
            });
            embeddedMetadata.indices = this.metadataArgsStorage.filterIndices(targets).map(args => {
                return new IndexMetadata({ entityMetadata, embeddedMetadata, args });
            });
            embeddedMetadata.relationIds = this.metadataArgsStorage.filterRelationIds(targets).map(args => {
                return new RelationIdMetadata({ entityMetadata, args });
            });
            embeddedMetadata.relationCounts = this.metadataArgsStorage.filterRelationCounts(targets).map(args => {
                return new RelationCountMetadata({ entityMetadata, args });
            });
            embeddedMetadata.embeddeds = this.createEmbeddedsRecursively(entityMetadata, this.metadataArgsStorage.filterEmbeddeds(targets));
            embeddedMetadata.embeddeds.forEach(subEmbedded => subEmbedded.parentEmbeddedMetadata = embeddedMetadata);
            entityMetadata.allEmbeddeds.push(embeddedMetadata);
            return embeddedMetadata;
        });
    }

    /**
     * Computes all entity metadata's computed properties, and all its sub-metadatas (relations, columns, embeds, etc).
     */
    protected computeEntityMetadata(entityMetadata: EntityMetadata) {
        entityMetadata.embeddeds.forEach(embedded => embedded.build(this.connection));
        entityMetadata.embeddeds.forEach(embedded => {
            embedded.columnsFromTree.forEach(column => column.build(this.connection));
            embedded.relationsFromTree.forEach(relation => relation.build());
        });
        entityMetadata.ownColumns.forEach(column => column.build(this.connection));
        entityMetadata.ownRelations.forEach(relation => relation.build());
        entityMetadata.relations = entityMetadata.embeddeds.reduce((relations, embedded) => relations.concat(embedded.relationsFromTree), entityMetadata.ownRelations);
        entityMetadata.eagerRelations = entityMetadata.relations.filter(relation => relation.isEager);
        entityMetadata.lazyRelations = entityMetadata.relations.filter(relation => relation.isLazy);
        entityMetadata.oneToOneRelations = entityMetadata.relations.filter(relation => relation.isOneToOne);
        entityMetadata.oneToManyRelations = entityMetadata.relations.filter(relation => relation.isOneToMany);
        entityMetadata.manyToOneRelations = entityMetadata.relations.filter(relation => relation.isManyToOne);
        entityMetadata.manyToManyRelations = entityMetadata.relations.filter(relation => relation.isManyToMany);
        entityMetadata.ownerOneToOneRelations = entityMetadata.relations.filter(relation => relation.isOneToOneOwner);
        entityMetadata.ownerManyToManyRelations = entityMetadata.relations.filter(relation => relation.isManyToManyOwner);
        entityMetadata.treeParentRelation = entityMetadata.relations.find(relation => relation.isTreeParent);
        entityMetadata.treeChildrenRelation = entityMetadata.relations.find(relation => relation.isTreeChildren);
        entityMetadata.columns = entityMetadata.embeddeds.reduce((columns, embedded) => columns.concat(embedded.columnsFromTree), entityMetadata.ownColumns);
        entityMetadata.listeners = entityMetadata.embeddeds.reduce((columns, embedded) => columns.concat(embedded.listenersFromTree), entityMetadata.ownListeners);
        entityMetadata.indices = entityMetadata.embeddeds.reduce((columns, embedded) => columns.concat(embedded.indicesFromTree), entityMetadata.ownIndices);
        entityMetadata.primaryColumns = entityMetadata.columns.filter(column => column.isPrimary);
        entityMetadata.hasMultiplePrimaryKeys = entityMetadata.primaryColumns.length > 1;
        entityMetadata.generatedColumns = entityMetadata.columns.filter(column => column.isGenerated || column.isObjectId);
        entityMetadata.hasUUIDGeneratedColumns = entityMetadata.columns.filter(column => column.isGenerated || column.generationStrategy === "uuid").length > 0;
        entityMetadata.createDateColumn = entityMetadata.columns.find(column => column.isCreateDate);
        entityMetadata.updateDateColumn = entityMetadata.columns.find(column => column.isUpdateDate);
        entityMetadata.versionColumn = entityMetadata.columns.find(column => column.isVersion);
        entityMetadata.discriminatorColumn = entityMetadata.columns.find(column => column.isDiscriminator);
        entityMetadata.treeLevelColumn = entityMetadata.columns.find(column => column.isTreeLevel);
        entityMetadata.parentIdColumns = entityMetadata.columns.filter(column => column.isParentId);
        entityMetadata.objectIdColumn = entityMetadata.columns.find(column => column.isObjectId);
        entityMetadata.foreignKeys.forEach(foreignKey => foreignKey.build(this.connection.namingStrategy));
        entityMetadata.propertiesMap = entityMetadata.createPropertiesMap();
        entityMetadata.relationIds.forEach(relationId => relationId.build());
        entityMetadata.relationCounts.forEach(relationCount => relationCount.build());
        entityMetadata.embeddeds.forEach(embedded => {
            embedded.relationIdsFromTree.forEach(relationId => relationId.build());
            embedded.relationCountsFromTree.forEach(relationCount => relationCount.build());
        });
    }

    /**
     * Computes entity metadata's relations inverse side properties.
     */
    protected computeInverseProperties(entityMetadata: EntityMetadata, entityMetadatas: EntityMetadata[]) {
        entityMetadata.relations.forEach(relation => {

            // compute inverse side (related) entity metadatas for all relation metadatas
            const inverseEntityMetadata = entityMetadatas.find(m => m.target === relation.type || (typeof relation.type === "string" && m.targetName === relation.type));
            if (!inverseEntityMetadata)
                throw new Error("Entity metadata for " + entityMetadata.name + "#" + relation.propertyPath + " was not found. Check if you specified a correct entity object, check its really entity and its connected in the connection options.");

            relation.inverseEntityMetadata = inverseEntityMetadata;
            relation.inverseSidePropertyPath = relation.buildInverseSidePropertyPath();

            // and compute inverse relation and mark if it has such
            relation.inverseRelation = inverseEntityMetadata.relations.find(foundRelation => foundRelation.propertyPath === relation.inverseSidePropertyPath);
        });
    }

    /**
     * Creates indices for the table of single table inheritance.
     */
    protected createKeysForTableInheritance(entityMetadata: EntityMetadata) {
        entityMetadata.indices.push(
            new IndexMetadata({
                entityMetadata: entityMetadata,
                columns: [entityMetadata.discriminatorColumn!],
                args: {
                    target: entityMetadata.target,
                    unique: false
                }
            }),
            new IndexMetadata({
                entityMetadata: entityMetadata,
                columns: [...entityMetadata.primaryColumns, entityMetadata.discriminatorColumn!],
                args: {
                    target: entityMetadata.target,
                    unique: false
                }
            })
        );
    }

}

// generate virtual column with foreign key for class-table inheritance
/*entityMetadatas.forEach(entityMetadata => {
 if (!entityMetadata.parentEntityMetadata)
 return;

 const parentPrimaryColumns = entityMetadata.parentEntityMetadata.primaryColumns;
 const parentIdColumns = parentPrimaryColumns.map(primaryColumn => {
 const columnName = this.namingStrategy.classTableInheritanceParentColumnName(entityMetadata.parentEntityMetadata.tableName, primaryColumn.propertyName);
 const column = new ColumnMetadataBuilder(entityMetadata);
 column.type = primaryColumn.type;
 column.propertyName = primaryColumn.propertyName; // todo: check why needed
 column.givenName = columnName;
 column.mode = "parentId";
 column.isUnique = true;
 column.isNullable = false;
 // column.entityTarget = entityMetadata.target;
 return column;
 });

 // add foreign key
 const foreignKey = new ForeignKeyMetadataBuilder(
 entityMetadata,
 parentIdColumns,
 entityMetadata.parentEntityMetadata,
 parentPrimaryColumns,
 "CASCADE"
 );
 entityMetadata.ownColumns.push(...parentIdColumns);
 entityMetadata.foreignKeys.push(foreignKey);
 });*/


/*protected createEntityMetadata(metadata: EntityMetadata, options: {
 userSpecifiedTableName?: string,
 closureOwnerTableName?: string,
 }) {

 const tableNameUserSpecified = options.userSpecifiedTableName;
 const isClosureJunction = metadata.tableType === "closure-junction";
 const targetName = metadata.target instanceof Function ? (metadata.target as any).name : metadata.target;
 const tableNameWithoutPrefix = isClosureJunction
 ? this.namingStrategy.closureJunctionTableName(options.closureOwnerTableName!)
 : this.namingStrategy.tableName(targetName, options.userSpecifiedTableName);

 const tableName = this.namingStrategy.prefixTableName(this.driver.options.tablesPrefix, tableNameWithoutPrefix);

 // for virtual tables (like junction table) target is equal to undefined at this moment
 // we change this by setting virtual's table name to a target name
 // todo: add validation so targets with same schema names won't conflicts with virtual table names
 metadata.target = metadata.target ? metadata.target : tableName;
 metadata.targetName = targetName;
 metadata.givenTableName = tableNameUserSpecified;
 metadata.tableNameWithoutPrefix = tableNameWithoutPrefix;
 metadata.tableName = tableName;
 metadata.name = targetName ? targetName : tableName;
 // metadata.namingStrategy = this.namingStrategy;
 }*/

/*protected createEntityMetadata(tableArgs: any, argsForTable: any, ): EntityMetadata {
 const metadata = new EntityMetadata({
 junction: false,
 target: tableArgs.target,
 tablesPrefix: this.driver.options.tablesPrefix,
 namingStrategy: this.namingStrategy,
 tableName: argsForTable.name,
 tableType: argsForTable.type,
 orderBy: argsForTable.orderBy,
 engine: argsForTable.engine,
 skipSchemaSync: argsForTable.skipSchemaSync,
 columnMetadatas: columns,
 relationMetadatas: relations,
 relationIdMetadatas: relationIds,
 relationCountMetadatas: relationCounts,
 indexMetadatas: indices,
 embeddedMetadatas: embeddeds,
 inheritanceType: mergedArgs.inheritance ? mergedArgs.inheritance.type : undefined,
 discriminatorValue: discriminatorValueArgs ? discriminatorValueArgs.value : (tableArgs.target as any).name // todo: pass this to naming strategy to generate a name
 }, this.lazyRelationsWrapper);
 return metadata;
 }*/


// const tables = [mergedArgs.table].concat(mergedArgs.children);
// tables.forEach(tableArgs => {

// find embeddable tables for embeddeds registered in this table and create EmbeddedMetadatas from them
// const findEmbeddedsRecursively = (embeddedArgs: EmbeddedMetadataArgs[]) => {
//     const embeddeds: EmbeddedMetadata[] = [];
//     embeddedArgs.forEach(embedded => {
//         const embeddableTable = embeddableMergedArgs.find(embeddedMergedArgs => embeddedMergedArgs.table.target === embedded.type());
//         if (embeddableTable) {
//             const columns = embeddableTable.columns.toArray().map(args => new ColumnMetadata(args));
//             const relations = embeddableTable.relations.toArray().map(args => new RelationMetadata(args));
//             const subEmbeddeds = findEmbeddedsRecursively(embeddableTable.embeddeds.toArray());
//             embeddeds.push(new EmbeddedMetadata(columns, relations, subEmbeddeds, embedded));
//         }
//     });
//     return embeddeds;
// };
// const embeddeds = findEmbeddedsRecursively(mergedArgs.embeddeds.toArray());

// create metadatas from args
// const argsForTable = mergedArgs.inheritance && mergedArgs.inheritance.type === "single-table" ? mergedArgs.table : tableArgs;

// const table = new TableMetadata(argsForTable);
// const columns = mergedArgs.columns.toArray().map(args => {
//
//     // if column's target is a child table then this column should have all nullable columns
//     if (mergedArgs.inheritance &&
//         mergedArgs.inheritance.type === "single-table" &&
//         args.target !== mergedArgs.table.target && !!mergedArgs.children.find(childTable => childTable.target === args.target)) {
//         args.options.nullable = true;
//     }
//     return new ColumnMetadata(args);
// });
// const discriminatorValueArgs = mergedArgs.discriminatorValues.find(discriminatorValueArgs => {
//     return discriminatorValueArgs.target === tableArgs.target;
// });



// after all metadatas created we set parent entity metadata for class-table inheritance
// entityMetadatas.forEach(entityMetadata => {
//     const mergedArgs = realTables.find(args => args.target === entityMetadata.target);
//     if (mergedArgs && mergedArgs.parent) {
//         const parentEntityMetadata = entityMetadatas.find(entityMetadata => entityMetadata.target === (mergedArgs!.parent! as any).target); // todo: weird compiler error here, thats why type casing is used
//         if (parentEntityMetadata)
//             entityMetadata.parentEntityMetadata = parentEntityMetadata;
//     }
// });<|MERGE_RESOLUTION|>--- conflicted
+++ resolved
@@ -309,16 +309,12 @@
         entityMetadata.ownIndices = this.metadataArgsStorage.filterIndices(inheritanceTree).map(args => {
             return new IndexMetadata({ entityMetadata, args });
         });
-<<<<<<< HEAD
+        // TODO: ownUniques?
+        entityMetadata.uniques = this.metadataArgsStorage.filterUniques(inheritanceTree).map(args => {
+            return new UniqueMetadata({ entityMetadata, args });
+        });
         entityMetadata.ownListeners = this.metadataArgsStorage.filterListeners(inheritanceTree).map(args => {
             return new EntityListenerMetadata({ entityMetadata: entityMetadata, args: args });
-=======
-        entityMetadata.uniques = this.metadataArgsStorage.filterUniques(inheritanceTree).map(args => {
-            return new UniqueMetadata({ entityMetadata, args });
-        });
-        entityMetadata.listeners = this.metadataArgsStorage.filterListeners(inheritanceTree).map(args => {
-            return new EntityListenerMetadata(args);
->>>>>>> b3e35688
         });
         return entityMetadata;
     }
