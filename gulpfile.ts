--- conflicted
+++ resolved
@@ -343,12 +343,8 @@
         return gulp.src(["./build/compiled/test/**/*.js"])
             .pipe(mocha({
                 bail: true,
-<<<<<<< HEAD
-                timeout: 35000
-=======
                 grep: !!args.grep ? new RegExp(args.grep) : undefined,
-                timeout: 15000
->>>>>>> aa12f786
+                timeout: 25000
             }));
     }
 
